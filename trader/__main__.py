# TODO: Add good docstring-style comments.
from bitfinex import ClientV1, WssClient
from exchange import Exchange
from executor import Executor
from queue import Queue
from strategy import Strategy
<<<<<<< HEAD
=======
from util import manage_threads

>>>>>>> 6f9ead22
from threading import Thread
from util import run_threads_forever

import json
import krakenex
import time
import websocket as ws


class Kraken(Exchange):
    # TODO: Get real Kraken account w/ KYC and money.
    def __init__(self):
        self.kraken = krakenex.API()
        # self.kraken.load_key('secret.key')

    def _feed(self, pairs, time_interval):
        for _ in range(3):
            try:
                self.ws = ws.create_connection('wss://ws-sandbox.kraken.com')
            except Exception as error:
                print('caught error: ' + repr(error))
                time.sleep(3)
            else:
                break
        self.ws.send(json.dumps({
            'event': 'subscribe',
            'pair': pairs,
            'subscription': {
                'name': 'ohlc',
                'interval': time_interval
            }
        }))

        while True:
            try:
                result_raw = self.ws.recv()
                # TODO: Error handling of this await.
                result = json.loads(result_raw)
                # Ignore heartbeats.
                if not isinstance(result, dict):
                    yield result
            except Exception as error:
                print('caught error: ' + repr(error))
                time.sleep(3)

    def add_order(self, pair, side, order_type, price, volume):
        self.kraken.query_private('AddOrder', {
            'pair': pair,
            'type': side,
            'ordertype': order_type,
            'price': price,
            'volume': volume
        })

    def cancel_order(self, order_id):
        self.kraken.query_private('CancelOrder', {
            'txid': order_id
        })

    def get_balance(self):
        self.kraken.query_private('Balance')

    def get_open_positions(self):
        self.kraken.query_private('OpenPositions')


class Bitfinex(Exchange):
    def __init__(self):
        self.bfx = ClientV1("UsuNjCcFLJjNvOwmKoaTWFmiGx1uV5ELrOZ6BwLxJrN",
                            "ra33x1guxsasZBE6YLCGhhtCyDCNPIBAAXMK0wtmpYO")
        self.wsclient = WssClient("UsuNjCcFLJjNvOwmKoaTWFmiGx1uV5ELrOZ6BwLxJrN",
                                  "ra33x1guxsasZBE6YLCGhhtCyDCNPIBAAXMK0wtmpYO")
        self.wsclient.authenticate(print)

    def _feed(self, pairs, time_interval):

        pass

    def add_order(self, pair, side, order_type, price, volume):
        return self.bfx.place_order(volume, price, side, order_type, pair)

    def cancel_order(self, order_id):
        return self.bfx.delete_order(order_id)

    def get_balance(self):
        return self.bfx.balances()

    def get_open_positions(self):
        return self.bfx.active_positions()


class DummyExecutor(Executor):
    def __init__(self, exchange):
        super().__init__()
        self.exchange = exchange

    def _tick(self, input):
        ((fair, stddev), data) = input
        close = float(data[1][5])
        print('Close: {}, Fair: {}, Stddev: {}'.format(close, fair, stddev))
        if close < fair - stddev:
            print('Buying 1 BTC at {}.'.format(close))
            # self.exchange.add_order('XXBTZUSD', 'buy', 'market', close, 1)
        elif close > fair + stddev:
            print('Selling 1 BTC at {}.'.format(close))
            # self.exchange.add_order('XXBTZUSD', 'sell', 'market', close, 1)


class DummyStrategy(Strategy):
    def _tick(self, data):
        # TODO: Strategy to derive fair estimate and stddev.
        fair = float(data[1][5])
        stddev = 100.0
        return ((fair, stddev), data)


exchange = Kraken()
strategy = DummyStrategy()
executor = DummyExecutor(exchange)
exchange_feed = exchange.observe(['XBT/USD'], 5)
strategy_feed = strategy.observe(exchange_feed)
bfx = Bitfinex()
wsclient = WssClient("UsuNjCcFLJjNvOwmKoaTWFmiGx1uV5ELrOZ6BwLxJrN",
                     "ra33x1guxsasZBE6YLCGhhtCyDCNPIBAAXMK0wtmpYO")
wsclient.authenticate(print)


def my_candle_handler(message):
    print(message)


wsclient.subscribe_to_candles(
    symbol='BTCUSD',
    timeframe='1m',
    callback=my_candle_handler
)

<<<<<<< HEAD
# # Thread manager.
# run_threads_forever(
#     ('strategy', lambda: executor.consume(strategy_feed)),
#     ('executor', lambda: executor.run())
# )
=======
# Lifecycle manager.
manage_threads(
    ('strategy', lambda: executor.consume(strategy_feed), True),
    ('executor', lambda: executor.run(), True)
)
>>>>>>> 6f9ead22
<|MERGE_RESOLUTION|>--- conflicted
+++ resolved
@@ -4,13 +4,8 @@
 from executor import Executor
 from queue import Queue
 from strategy import Strategy
-<<<<<<< HEAD
-=======
 from util import manage_threads
-
->>>>>>> 6f9ead22
 from threading import Thread
-from util import run_threads_forever
 
 import json
 import krakenex
@@ -81,11 +76,32 @@
                             "ra33x1guxsasZBE6YLCGhhtCyDCNPIBAAXMK0wtmpYO")
         self.wsclient = WssClient("UsuNjCcFLJjNvOwmKoaTWFmiGx1uV5ELrOZ6BwLxJrN",
                                   "ra33x1guxsasZBE6YLCGhhtCyDCNPIBAAXMK0wtmpYO")
-        self.wsclient.authenticate(print)
+
+        def do_nothing(blah):
+            pass
+        self.wsclient.authenticate(do_nothing)
 
     def _feed(self, pairs, time_interval):
+        candle_queue = Queue()
 
-        pass
+        def add_messages_to_queue(message):
+            candle_queue.put(message)
+
+        for pair in pairs:
+            self.wsclient.subscribe_to_candles(
+                symbol=pair,
+                timeframe=time_interval,
+                callback=add_messages_to_queue
+            )
+        self.wsclient.start()
+        time.sleep(5)
+
+        while True:
+            message = candle_queue.get()
+            # Gross conditionals to avoid WS subscription events, heartbeats, and weird "catch-up"
+            # respons, in that order.
+            if (isinstance(message, list) and isinstance(message[1], list) and not isinstance(message[1][0], list)):
+                yield message
 
     def add_order(self, pair, side, order_type, price, volume):
         return self.bfx.place_order(volume, price, side, order_type, pair)
@@ -119,43 +135,26 @@
 
 class DummyStrategy(Strategy):
     def _tick(self, data):
-        # TODO: Strategy to derive fair estimate and stddev.
+        # # TODO: Strategy to derive fair estimate and stddev.
+        print(data)
+        print(data[1][5])
         fair = float(data[1][5])
         stddev = 100.0
         return ((fair, stddev), data)
 
 
-exchange = Kraken()
+kraken = Kraken()
+bfx = Bitfinex()
 strategy = DummyStrategy()
-executor = DummyExecutor(exchange)
-exchange_feed = exchange.observe(['XBT/USD'], 5)
-strategy_feed = strategy.observe(exchange_feed)
-bfx = Bitfinex()
-wsclient = WssClient("UsuNjCcFLJjNvOwmKoaTWFmiGx1uV5ELrOZ6BwLxJrN",
-                     "ra33x1guxsasZBE6YLCGhhtCyDCNPIBAAXMK0wtmpYO")
-wsclient.authenticate(print)
+executor = DummyExecutor(bfx)
+kraken_feed = kraken.observe(['XBT/USD'], 5)
+bfx_feed = bfx.observe(['BTCUSD'], '1m')
+kraken_strategy_feed = strategy.observe(kraken_feed)
+bfx_strategy_feed = strategy.observe(bfx_feed)
 
-
-def my_candle_handler(message):
-    print(message)
-
-
-wsclient.subscribe_to_candles(
-    symbol='BTCUSD',
-    timeframe='1m',
-    callback=my_candle_handler
-)
-
-<<<<<<< HEAD
-# # Thread manager.
-# run_threads_forever(
-#     ('strategy', lambda: executor.consume(strategy_feed)),
-#     ('executor', lambda: executor.run())
-# )
-=======
 # Lifecycle manager.
 manage_threads(
-    ('strategy', lambda: executor.consume(strategy_feed), True),
+    ('strategy-kraken', lambda: executor.consume(kraken_strategy_feed), True),
+    ('strategy-bfx', lambda: executor.consume(bfx_strategy_feed), True),
     ('executor', lambda: executor.run(), True)
-)
->>>>>>> 6f9ead22
+)