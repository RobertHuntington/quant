--- conflicted
+++ resolved
@@ -3,32 +3,15 @@
 
 from trader.exchange.base import Exchange, ExchangeError
 from trader.util import Feed, Log
-<<<<<<< HEAD
 from trader.util.constants import not_implemented
-from trader.util.types import BookLevel, ExchangePair, OpenOrder, OrderBook, Side
-=======
-from trader.util.constants import (
-    BTC,
-    BTC_USDT,
-    DUMMY,
-    ETH,
-    ETH_USDT,
-    LTC_USDT,
-    USD,
-    USDT,
-    XRP,
-    XRP_USDT,
-    not_implemented,
-)
-from trader.util.types import Direction, ExchangePair, Order, OrderBook
->>>>>>> 6d27ca6f
+from trader.util.types import (BookLevel, ExchangePair, OpenOrder, OrderBook,
+                               Side)
 
 
 def dummy_exchanges(thread_manager, data):
     exchange_ids = {ep.exchange_id for ep in data.iloc[0].index}
     return [DummyExchange(thread_manager, e, data) for e in exchange_ids]
 
-<<<<<<< HEAD
 
 class DummyExchange(Exchange):
     """
@@ -40,9 +23,6 @@
     def __init__(
         self, thread_manager, base_exchange_id, data, fees={"maker": 0.001, "taker": 0.002}
     ):
-=======
-    def __init__(self, thread_manager, data, fees):
->>>>>>> 6d27ca6f
         super().__init__(thread_manager)
         self.__data = data
         self.__base_exchange_id = base_exchange_id
@@ -53,21 +33,7 @@
         self.__book_queues = {pair: Queue() for pair in self.__supported_pairs}
         self.__book_feeds = {}
         self.__latest_books = {}
-<<<<<<< HEAD
         self.__positions = defaultdict(float)
-=======
-        self.__prices = {pair: (0, 0) for pair in self.__supported_pairs}
-        self.__balances = defaultdict(float)
-        self.__balances[BTC] = 2.43
-        self.__balances[ETH] = 3.0
-        self.__balances[USDT] = 244
-        self.translate = {
-            "BTC-USDT": "BTC_USDT",
-            "ETH-USDT": "ETH_USDT",
-            "XRP-USDT": "XRP_USDT",
-            "LTC-USDT": "LTC_USDT",
-        }
->>>>>>> 6d27ca6f
         self.__order_id = 0
 
     @property
@@ -105,12 +71,7 @@
         return True
 
     def book_feed(self, pair):
-<<<<<<< HEAD
         if pair not in self.__supported_pairs:
-=======
-        trans_pair = self.translate[repr(pair)]
-        if trans_pair not in self.__supported_pairs:
->>>>>>> 6d27ca6f
             raise ExchangeError("pair not supported by " + self.id)
         if pair in self.__book_feeds:
             return self.__book_feeds[pair]
@@ -121,7 +82,6 @@
 
     def __book_generator(self, pair):
         while True:
-<<<<<<< HEAD
             book = self.__book_queues[pair].get()
             yield book
 
@@ -132,34 +92,6 @@
 
     def get_warmup_data(self, pairs, duration, resolution):
         return []
-=======
-            trans_pair = self.translate[repr(pair)]
-            (price, _) = self.__book_queues[trans_pair].get()
-            # Spread is hard to manage generally across currencies
-            spread = 0  # random.random()
-            book = OrderBook(ExchangePair(self.id, pair), price, price - spread, price + spread)
-            self.__latest_books[pair] = book
-            yield book
-
-    def prices(self, pairs, time_frame=None):
-        """
-        NOTE: `time_frame` expected as Bitfinex-specific string representation (e.g. '1m').
-        """
-        data = {}
-        for pair in pairs:
-            trans_pair = self.translate[repr(pair)]
-            if trans_pair not in self.__supported_pairs:
-                raise ExchangeError("pair not supported by Dummy")
-            if trans_pair in self.__prices:
-                val = self.__prices[trans_pair]
-            else:
-                # Prices should be tracked in `step_time`.
-                val = (0, 0)
-            data[repr(ExchangePair(self.id, pair))] = val
-        Log.info("Dummy-prices {}".format(data))
-        # Log.data("Dummy-prices", {"data": data})
-        return pd.DataFrame.from_dict(data, orient="index", columns=["price", "volume"])
->>>>>>> 6d27ca6f
 
     # TODO
     def positions_feed(self):
