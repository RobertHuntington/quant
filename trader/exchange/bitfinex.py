import hashlib
import hmac
import json
import os
import time
from collections import defaultdict
from copy import deepcopy
from queue import Queue

import pandas as pd
from bitfinex import ClientV1, ClientV2, WssClient
from sortedcontainers import SortedList
from websocket import WebSocketApp

from trader.exchange.base import Exchange, ExchangeError
from trader.util import Feed, Log
from trader.util.constants import BITFINEX, BTC, BTC_USD, ETH, ETH_USD, USD, XRP, XRP_USD
from trader.util.thread import MVar
from trader.util.types import Direction, ExchangePair, Order, OrderBook


class Bitfinex(Exchange):
    """The Bitfinex exchange.

    Store your API key and secret in the `BITFINEX_API_KEY` and `BITFINEX_SECRET` environment
    variables.

    """

    # Allow only 1 instance. In the near future we should change the exchange classes to actually
    # be singletons, but first we should extract common logic into the `Exchange` base class before
    # making that change.
    __instance_exists = False

    def __init__(self, thread_manager):
        assert not Bitfinex.__instance_exists
        Bitfinex.__instance_exists = True
        super().__init__(thread_manager)
        self.__api_key = os.getenv("BITFINEX_API_KEY", "")
        self.__api_secret = os.getenv("BITFINEX_SECRET", "")
        self.__bfxv1 = ClientV1(self.__api_key, self.__api_secret, 2.0)
        self.__bfxv2 = ClientV2(self.__api_key, self.__api_secret)
        self.__ws_client = WssClient(self.__api_key, self.__api_secret)
        self.__ws_client.authenticate(lambda x: None)
        self.__ws_client.daemon = True
        self.__translate_to = {
            BTC: "tBTCUSD",
            ETH: "tETHUSD",
            XRP: "tXRPUSD",
            BTC_USD: "tBTCUSD",
            ETH_USD: "tETHUSD",
            XRP_USD: "tXRPUSD",
        }
        self.__translate_from = {"USD": USD, "BTC": BTC, "ETH": ETH, "XRP": XRP}
        self.__supported_pairs = self.__translate_to
        self.__order_types = {
            Order.Type.MARKET: "exchange market",
            Order.Type.LIMIT: "exchange limit",
            Order.Type.IOC: "exchange immediate-or-cancel",
            Order.Type.FOK: "exchange fill-or-kill",
        }
        self.__book_feeds = {}
        self.__balances_queue = Queue()
        self.__balances_feed = None
        thread_manager.attach("bitfinex-balances-queue", self.__track_balances)
        # TODO: Can this be dynamically loaded? (For other exchanges too.)
        self.__fees = {"maker": 0.001, "taker": 0.002}
        # TODO: Maybe start this in a lazy way?
        self.__ws_client.start()

    @property
    def id(self):
        return BITFINEX

    def book_feed(self, pair):
        if pair not in self.__supported_pairs:
            raise ExchangeError("pair not supported by Bitfinex")
        if pair not in self.__book_feeds:
            pair_feed, runner = Feed.of(self.__generate_book_feed(pair))
            self._thread_manager.attach("bitfinex-{}-book".format(pair), runner)
            self.__book_feeds[pair] = pair_feed
        return self.__book_feeds[pair]

    def __generate_book_feed(self, pair):
        trans_pair = self.__translate_to[pair]
        book_queue = Queue()

        def add_messages_to_queue(message):
            # Ignore status/subscription dicts.
            if isinstance(message, list):
                book_queue.put(message)

        def handle_snapshot(snapshot):
            order_book = {
                "bid": SortedList(key=lambda x: -x[0]),
                "ask": SortedList(key=lambda x: x[0]),
            }
            for order in snapshot:
                if order[2] > 0:
                    order_book["bid"].add((order[1], abs(order[2]), order[0]))
                else:
                    order_book["ask"].add((order[1], abs(order[2]), order[0]))
            return order_book

        self.__ws_client.subscribe_to_orderbook(
            trans_pair, precision="R0", callback=add_messages_to_queue
        )
        last_trade_price = None

        raw_book = book_queue.get()[1]
        order_book = handle_snapshot(raw_book)

        while True:
            if last_trade_price is not None:
                yield OrderBook(
                    ExchangePair(self.id, pair),
                    last_trade_price,
                    order_book["bid"][0][0] if len(order_book["bid"]) > 0 else None,
                    order_book["ask"][0][0] if len(order_book["ask"]) > 0 else None,
                )
            change = book_queue.get()
            # If WS has been reset (such that we are getting a snapshot back), update order_book
            # with current snapshot:
            if len(change) > 2 and isinstance(change[0], list):
                order_book = handle_snapshot(change)
            # Else handle update normally:
            else:
                delete = False
                if len(change) > 1 and isinstance(change[1], list):
                    for side in ["bid", "ask"]:
                        for order in order_book[side]:
                            if order[2] == change[1][0]:
                                # Order was filled:
                                if change[1][1] == 0:
                                    delete = True
                                    last_trade_price = float(order[0])
                                order_book[side].discard(order)
                                break
                        if not delete:
                            order_book[side].add((change[1][1], abs(change[1][2]), change[1][0]))

    def prices(self, pairs, volume_time_frame):
        """

        NOTE: `volume_time_frame` expected as Bitfinex-specific string representation (e.g. '1m').

        """
        data = {}
        for pair in pairs:
            if pair not in self.__supported_pairs:
                raise ExchangeError("pair not supported by Bitfinex")
            book = self.book_feed(pair).latest
            trans_pair = self.__translate_to[pair]
            # Ignore index [0] timestamp.
            # NOTE: Careful with this call; Bitfinex rate limits pretty aggressively.
            ochlv = self.__bfxv2.candles(volume_time_frame, trans_pair, "last")[1:]
            # TODO: Is this volume lagged?
            data[repr(ExchangePair(self.id, pair))] = (book.last_price, ochlv[4])
        return pd.DataFrame.from_dict(data, orient="index", columns=["price", "volume"])

    def balances_feed(self):
        if self.__balances_feed is None:
            balances_feed, runner = Feed.of(iter(self.__balances_queue.get, None))
            self._thread_manager.attach("bitfinex-balances-feed", runner)
            self.__balances_feed = balances_feed
        return self.__balances_feed

    def __track_balances(self):
        """Thread function to constantly track exchange's balance."""
        balances = defaultdict(float)

        def on_open(ws):
            nonce = int(time.time() * 1000000)
            auth_payload = "AUTH{}".format(nonce)
            signature = hmac.new(
                self.__api_secret.encode(), msg=auth_payload.encode(), digestmod=hashlib.sha384
            ).hexdigest()

            payload = {
                "apiKey": self.__api_key,
                "event": "auth",
                "authPayload": auth_payload,
                "authNonce": nonce,
                "authSig": signature,
                "filter": ["wallet"],
            }
            ws.send(json.dumps(payload))

        def on_message(ws, msg):
            msg = json.loads(msg)

            def update_balances(update):
                # Only track exchange (trading) wallet.
                if len(update) >= 3 and update[0] == "exchange":
                    balances[self.__translate_from[update[1]]] = update[2]
                    self.__balances_queue.put(deepcopy(balances))

            if isinstance(msg, list):
                # Ignore heartbeats.
                if len(msg) > 1 and msg[1] != "hb":
                    # Disambiguate wallet snapshot/update:
                    if msg[1] == "ws":
                        for update in msg[2]:
                            update_balances(update)
                    elif msg[1] == "wu":
                        update_balances(msg[2])

        def on_error(ws, error):
            Log.warn("WS error within __track_balances for exchange {}: {}".format(self.id, error))

        def on_close(ws):
            Log.warn("WS closed unexpectedly for exchange {}".format(self.id))
            Log.info("restarting WS for exchange {}".format(self.id))
            self.__track_balances()

        ws = WebSocketApp(
            "wss://api.bitfinex.com/ws/",
            on_message=on_message,
            on_error=on_error,
            on_close=on_close,
        )
        ws.on_open = on_open
        ws.run_forever()
        time.sleep(10)
        ws.close()

    @property
    def balances(self):
        if self.__balances_feed is None:
            return self.balances_feed().latest
        return self.__balances_feed.latest

    @property
    def fees(self):
        return self.__fees

    def warm_up(self, pairs, window_size, strategy):
        rows = 0
        while rows < window_size:
            data = {}
            for pair in pairs:
                trans_pair = self.__translate_to[pair]
                if rows == 0:
                    data[pair] = self.__bfxv2.candles("1m", trans_pair, "hist", limit="5000")
                else:
                    data[pair] = self.__bfxv2.candles(
                        "1m", trans_pair, "hist", limit="5000", end=last_time
                    )[1:]

            tick_data = {}
            for i, elem in enumerate(data[pairs[0]]):
                for j in range(0, len(pairs)):
                    if j != 0:
                        elem = data[pairs[j]][i]
<<<<<<< HEAD
                    tick_data[ExchangePair(self.id, pairs[j])] = (elem[1], elem[4])
                strategy.tick(
                    pd.DataFrame.from_dict(tick_data, orient="index", columns=["price", "volume"])
                )
=======
                    tick_data[repr(ExchangePair(self.id, pairs[j]))] = (elem[1], elem[4])
                strategy.tick(pd.DataFrame.from_dict(tick_data, orient='index', columns=['price', 'volume']))
>>>>>>> 1defc88d
            last_time = data[pairs[0]][-1][0]
            rows += len(data[pairs[0]])

    def add_order(self, pair, side, order_type, price, volume, maker=False):
        # Bitfinex v1 API expects "BTCUSD", v2 API expects "tBTCUSD":
        pair = self.__translate_to[pair][1:]
        payload = {
            "request": "/v1/order/new",
            "nonce": self.__bfxv1._nonce(),
            "symbol": pair,
            "amount": str(volume),
            "price": str(price),
            "exchange": "bitfinex",
            "side": "buy" if side == Direction.BUY else "sell",
            "type": self.__order_types[order_type],
            "is_postonly": maker,
        }
        new_order = self.__bfxv1._post("/order/new", payload=payload, verify=True)
        Log.info("Bitfinex-order {}".format(new_order))
        if "id" in new_order:
            order = Order(new_order["id"], self.id, pair, side, order_type, price, volume)
            if new_order["is_live"] == False:
                order.update_status(Order.Status.REJECTED)
            elif new_order["is_cancelled"] == False:
                order.update_status(Order.Status.CANCELLED)
            return order
        return None

    def cancel_order(self, order_id):
        return self.__bfxv1.delete_order(order_id)

    def order_status(self, order_id):
        return self.__bfxv1.status_order(order_id)

    def get_open_positions(self):
        return self.__bfxv1.active_orders()<|MERGE_RESOLUTION|>--- conflicted
+++ resolved
@@ -14,7 +14,8 @@
 
 from trader.exchange.base import Exchange, ExchangeError
 from trader.util import Feed, Log
-from trader.util.constants import BITFINEX, BTC, BTC_USD, ETH, ETH_USD, USD, XRP, XRP_USD
+from trader.util.constants import (BITFINEX, BTC, BTC_USD, ETH, ETH_USD, USD,
+                                   XRP, XRP_USD)
 from trader.util.thread import MVar
 from trader.util.types import Direction, ExchangePair, Order, OrderBook
 
@@ -252,15 +253,10 @@
                 for j in range(0, len(pairs)):
                     if j != 0:
                         elem = data[pairs[j]][i]
-<<<<<<< HEAD
-                    tick_data[ExchangePair(self.id, pairs[j])] = (elem[1], elem[4])
+                    tick_data[repr(ExchangePair(self.id, pairs[j]))] = (elem[1], elem[4])
                 strategy.tick(
                     pd.DataFrame.from_dict(tick_data, orient="index", columns=["price", "volume"])
                 )
-=======
-                    tick_data[repr(ExchangePair(self.id, pairs[j]))] = (elem[1], elem[4])
-                strategy.tick(pd.DataFrame.from_dict(tick_data, orient='index', columns=['price', 'volume']))
->>>>>>> 1defc88d
             last_time = data[pairs[0]][-1][0]
             rows += len(data[pairs[0]])
 
