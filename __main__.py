import json

import pandas as pd

import trader.strategy as strategy
from trader import ExecutionStrategy, Executor, SignalAggregator, UsdConverter
from trader.exchange import Bitfinex, DummyExchange
from trader.util import Gaussian, Log
from trader.util.constants import (BCH_USD, BINANCE, BSV_USD, BTC_USD,
                                   BTC_USDT, EOS_USD, EOS_USDT, ETH_USD,
                                   ETH_USDT, LTC_USD, LTC_USDT, NEO_USDT,
                                   XRP_USD, XRP_USDT)
from trader.util.thread import Beat, ThreadManager

# should this be a global that lives in trader.util.thread?
THREAD_MANAGER = ThreadManager()


def main():
    pairs = [BTC_USD, ETH_USD, XRP_USD, LTC_USD, EOS_USD, BCH_USD, BSV_USD]
    window_size = 9999  # biggest window that will fit in 2 api calls to candles

    Log.info("Connecting to exchanges.")
    with open("keys/bitfinex.json") as bitfinex_key_file:
        bitfinex_keys = json.load(bitfinex_key_file)
    bitfinex = Bitfinex(THREAD_MANAGER, bitfinex_keys, pairs)

    Log.info("Fetching warmup data.")
    warmup_data = bitfinex.get_warmup_data(pairs, window_size, "1m")

    Log.info("Prepping warmup data.")
    converter = UsdConverter()
    aggregator = SignalAggregator(window_size, {"total_market": [p.base for p in pairs]})
    warmup_data = warmup_data.apply(converter.step, axis=1)
    warmup_signals = warmup_data.apply(aggregator.step, axis=1)

    Log.info("Initializing components.")
    kalman_strategy = strategy.Kalman(
        window_size=window_size,
        movement_hl=1440 * 3,
        trend_hl=window_size,
        cointegration_period=720,
        warmup_signals=warmup_signals,
        warmup_data=warmup_data,
    )
<<<<<<< HEAD
    execution_strategy = ExecutionStrategy(1000, 2, 4, 10, 20, warmup_data)
=======
    execution_strategy = ExecutionStrategy(500, 1, 3, 45, 135, 60, 180, warmup_data)
>>>>>>> 78c98251
    executor = Executor(THREAD_MANAGER, {bitfinex: pairs}, execution_strategy)

    beat = Beat(60000)
    while beat.loop():
        Log.info("Beat")
        bfx_frame = bitfinex.frame(pairs)
        frame_usd = converter.step(bfx_frame)
        signals = aggregator.step(frame_usd)
        kalman_fairs = kalman_strategy.tick(frame_usd, signals)
        fairs = kalman_fairs & Gaussian(
            frame_usd.xs("price", level=1), [1e100 for _ in frame_usd.xs("price", level=1).index]
        )
        Log.info("fairs", fairs)
        executor.tick_fairs(fairs)


def dummy_main():
    pairs = [BTC_USDT, ETH_USDT, XRP_USDT, LTC_USDT, NEO_USDT, EOS_USDT]
    Log.info("Loading dummy data.")
    data = pd.read_hdf("research/data/1min.h5")
    data = data.resample("15Min").first()
    window_size = 500

    converter = UsdConverter()
    aggregator = SignalAggregator(window_size, {"total_market": [p.base for p in pairs]})
    Log.info("Processing warmup data.")
    warmup_data = data.iloc[:window_size]
    data = data.iloc[window_size : window_size * 2]
    warmup_data = warmup_data.apply(converter.step, axis=1)
    warmup_signals = warmup_data.apply(aggregator.step, axis=1)

    Log.info("Initializing components.")
    kalman_strategy = strategy.Kalman(
        window_size=window_size,
        movement_hl=288,
        trend_hl=256,
        cointegration_period=96,
        warmup_signals=warmup_signals,
        warmup_data=warmup_data,
    )
<<<<<<< HEAD
    execution_strategy = ExecutionStrategy(1000, 2, 4, 10, 20, warmup_data)
=======
    # use same params for trend and micro trend because 15min is too wide for micro trends to have
    # effect
    execution_strategy = ExecutionStrategy(10, 3, 9, 3, 9, 4, 12, warmup_data)
>>>>>>> 78c98251

    dummy_exchange = DummyExchange(
        THREAD_MANAGER, BINANCE, data, {"maker": 0.00075, "taker": 0.00075}
    )
    executor = Executor(THREAD_MANAGER, {dummy_exchange: pairs}, execution_strategy)
    while True:
        if not dummy_exchange.step_time():
            break
        frame = dummy_exchange.frame(pairs)
        frame_usd = converter.step(frame)
        signals = aggregator.step(frame_usd)
        kalman_fairs = kalman_strategy.tick(frame_usd, signals)
        fairs = kalman_fairs & Gaussian(
            frame_usd.xs("price", level=1), [1e100 for _ in frame_usd.xs("price", level=1).index]
        )
        Log.info("fairs", fairs)
        Log.info("market", frame)
        executor.tick_fairs(fairs)
    # TODO: analysis stuff


#     Log.info("final positions", executor.)


THREAD_MANAGER.attach("main", main, should_terminate=True)
# THREAD_MANAGER.attach("dummy_main", dummy_main, should_terminate=True)
THREAD_MANAGER.run()<|MERGE_RESOLUTION|>--- conflicted
+++ resolved
@@ -6,10 +6,22 @@
 from trader import ExecutionStrategy, Executor, SignalAggregator, UsdConverter
 from trader.exchange import Bitfinex, DummyExchange
 from trader.util import Gaussian, Log
-from trader.util.constants import (BCH_USD, BINANCE, BSV_USD, BTC_USD,
-                                   BTC_USDT, EOS_USD, EOS_USDT, ETH_USD,
-                                   ETH_USDT, LTC_USD, LTC_USDT, NEO_USDT,
-                                   XRP_USD, XRP_USDT)
+from trader.util.constants import (
+    BCH_USD,
+    BINANCE,
+    BSV_USD,
+    BTC_USD,
+    BTC_USDT,
+    EOS_USD,
+    EOS_USDT,
+    ETH_USD,
+    ETH_USDT,
+    LTC_USD,
+    LTC_USDT,
+    NEO_USDT,
+    XRP_USD,
+    XRP_USDT,
+)
 from trader.util.thread import Beat, ThreadManager
 
 # should this be a global that lives in trader.util.thread?
@@ -43,11 +55,7 @@
         warmup_signals=warmup_signals,
         warmup_data=warmup_data,
     )
-<<<<<<< HEAD
-    execution_strategy = ExecutionStrategy(1000, 2, 4, 10, 20, warmup_data)
-=======
     execution_strategy = ExecutionStrategy(500, 1, 3, 45, 135, 60, 180, warmup_data)
->>>>>>> 78c98251
     executor = Executor(THREAD_MANAGER, {bitfinex: pairs}, execution_strategy)
 
     beat = Beat(60000)
@@ -88,13 +96,9 @@
         warmup_signals=warmup_signals,
         warmup_data=warmup_data,
     )
-<<<<<<< HEAD
-    execution_strategy = ExecutionStrategy(1000, 2, 4, 10, 20, warmup_data)
-=======
     # use same params for trend and micro trend because 15min is too wide for micro trends to have
     # effect
     execution_strategy = ExecutionStrategy(10, 3, 9, 3, 9, 4, 12, warmup_data)
->>>>>>> 78c98251
 
     dummy_exchange = DummyExchange(
         THREAD_MANAGER, BINANCE, data, {"maker": 0.00075, "taker": 0.00075}
